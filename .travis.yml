language: csharp

<<<<<<< HEAD
sudo: required

services:
  - docker
=======
sudo: false  # use the new container-based Travis infrastructure 
dist: xenial

#dotnet 2.* currently fail on unpack
dotnet: 2.1.302
>>>>>>> fd2a8052

script:
  - ./build.sh BuildNetFramework

branches:
 only:
<<<<<<< HEAD
  - master
  - /^v\d+\.\d+(\.\d+)?(-\S*)?/

deploy:
  provider: script
  script: >-
    echo "$DOCKER_PASSWORD" | docker login -u "$DOCKER_USERNAME" --password-stdin &&
    docker build --tag ifsharp/ifsharp:$TRAVIS_TAG . &&
    docker tag ifsharp/ifsharp:$TRAVIS_TAG ifsharp/ifsharp:latest &&
    docker push ifsharp/ifsharp:$TRAVIS_TAG &&
    docker push ifsharp/ifsharp:latest
  on:
    tags: true
=======
  - master
>>>>>>> fd2a8052
<|MERGE_RESOLUTION|>--- conflicted
+++ resolved
@@ -1,24 +1,19 @@
 language: csharp
 
-<<<<<<< HEAD
-sudo: required
+sudo: required  # may be able to use the new container-based Travis infrastructure 
 
 services:
   - docker
-=======
-sudo: false  # use the new container-based Travis infrastructure 
 dist: xenial
 
-#dotnet 2.* currently fail on unpack
+#dotnet >2.2.* currently fail on unpack
 dotnet: 2.1.302
->>>>>>> fd2a8052
 
 script:
   - ./build.sh BuildNetFramework
 
 branches:
  only:
-<<<<<<< HEAD
   - master
   - /^v\d+\.\d+(\.\d+)?(-\S*)?/
 
@@ -32,6 +27,3 @@
     docker push ifsharp/ifsharp:latest
   on:
     tags: true
-=======
-  - master
->>>>>>> fd2a8052
