Build status: [![Build status](https://ci.appveyor.com/api/projects/status/7da6fkdqqm1g3cri/branch/master?svg=true)](https://ci.appveyor.com/project/cgravill/ifsharp) (master/Windows) [![Build Status](https://travis-ci.org/fsprojects/IfSharp.svg?branch=master)](https://travis-ci.org/fsprojects/IfSharp) (master/Linux)

## Table of contents

- [F# and Jupyter](#fsharp-and-jupyter)
- [Screenshots](#screenshots)
- [Installing](#installing)
  - [Windows Manual Installation](#windows-manual-installation)
  - [Mac Manual Installation](#mac-manual-installation)
  - [Linux Manual Installation](#linux-manual-installation)
  - [Running inside a Docker container](#running-inside-a-docker-container)
- [Compatibility](#compatibility)
  
# FSharp and Jupyter

This is the F# implementation for [Jupyter](http://jupyter.org/). View the [Feature Notebook](FSharp_Jupyter_Notebooks.ipynb) for some of the features that are included.

You can use Jupyter F# Notebooks with free server-side execution at [Azure Notebooks](https://notebooks.azure.com/) and no local install. If you select "Show me some samples", then there is an "Introduction to F#" which guides you through the language and its use in Jupyter.

<<<<<<< HEAD
# Automatic Installation
Previous releases for the IPython notebook are here: [release repository](https://github.com/fsprojects/IfSharp/releases).
Automatic installs for Jupyter may be provided in the future. Contributions are welcome!

# Running inside a Docker container

## From DockerHub

IfSharp published all versions since v. 3.0.0 on DockerHub. Use it with

`docker run -d -v your_local_notebooks_dir:/notebooks -p your_port:8888 ifsharp/ifsharp:<tag>`

## Build image locally

There is a Docker file for running the F# kernel v. 3.0.0 in a container.
Build the container with:

`docker build -t ifsharp/ifsharp:local .`
=======
# Screenshots
## Intellisense
![Intellisense Example #1](/docs/files/img/intellisense-1.png?raw=true "Intellisense Example #1")
***

![Intellisense Example #2](docs/files/img/intellisense-2.png?raw=true "Intellisense Example #2")
***
>>>>>>> fd2a8052

## Integrated NuGet (via Paket)
![NuGet Example](docs/files/img/integratedNuget.png?raw=true "NuGet example")

<<<<<<< HEAD
`docker run -d -v your_local_notebooks_dir:/notebooks -p your_port:8888 ifsharp/ifsharp:local`
=======
## Inline Error Messages
![Inline Error Message](docs/files/img/errors-1.png?raw=true "Inline error message")
>>>>>>> fd2a8052


# Installing
## Windows Manual Installation
1. Download [Anaconda](https://www.anaconda.com/download/) for Python 3.6
2. Launch Anaconda3-4.4.0-Windows-x86_64.exe (or later exe should work, file an issue if you have issues)
   Click through the installation wizard, choosing the given install location. At the 'advanced installation options' screen shown below, select "Add Anaconda to my PATH environment variable". The installer warns against this step, as it can clash with previously installed software, however it's currently essential for running IfSharp. Now install.

This should also install Jupyter: you may check this by entering 'jupyter notebook' into the Anaconda console window. If Jupyter does not launch (it should launch in the browser), install using 'pip install jupyter', or by following [Jupyter](http://jupyter.readthedocs.io/en/latest/install.html) instructions.

![Installation screenshot](/docs/files/img/anaconda-installation.png)
***

3. Download current zip release of IfSharp [v3.0.1](https://github.com/fsprojects/IfSharp/releases/download/v3.0.1/IfSharp.v3.0.1.zip)
4. Run IfSharp.exe (IfSharp application icon).

Jupyter will start and a notebook with F# can be selected. This can be run via "jupyter notebook" in future

### Troubleshooting
If the launch fails in the console window, check that the Anaconda version used is currently added to the path. If not, uninstalling Anaconda and reinstalling using instructions 1-

## Mac Manual Installation
1. Install [Jupyter](http://jupyter.readthedocs.org/en/latest/install.html) via pip or Anaconda etc.
2. Install [Mono](http://www.mono-project.com/download/) (tested Mono 5.10.1.47)
3. Download current IfSharp zip release [v3.0.1](https://github.com/fsprojects/IfSharp/releases/download/v3.0.1/IfSharp.v3.0.1.zip)
4. Unzip the release then run `mono ifsharp.exe`

Jupyter will start and a notebook with F# can be selected. This can be run via "jupyter notebook" in future

## Linux Manual Installation
1. Install [Jupyter](http://jupyter.readthedocs.org/en/latest/install.html) via pip or Anaconda etc.
2. Install [Mono](http://www.mono-project.com/docs/getting-started/install/linux/) (Untested, suggest mono 5.10) and F# (tested 4.1).
3. Download the current IfSharp zip release [v3.0.1](https://github.com/fsprojects/IfSharp/releases/download/v3.0.1/IfSharp.v3.0.1.zip)
4. Unzip the release then run `mono ifsharp.exe` (this sets up the Jupyter kernel files in `~/.local/share/jupyter/kernels/ifsharp/`) 

Jupyter will start and a notebook with F# can be selected. This can be run via "jupyter notebook" in future

## Running inside a Docker container
There is a Docker file for running the F# kernel v. 3.0.0-alpha in a container.
Build the container with: 

`docker build -t ifsharp:3.0.0-alpha .`

Run it with:

`docker run -d -v your_local_notebooks_dir:/notebooks -p your_port:8888 ifsharp:3.0.0-alpha`

The container exposes a volume called `notebooks` where the files get saved. On Linux, connect to the notebook on `http://localhost:your_port` and, on Windows, use `http://your_docker_machine:your_port`.

## Manual Installation (Linux - HDInsights)
1. Follow instructions to [install or update Mono](https://docs.microsoft.com/en-us/azure/hdinsight/hdinsight-hadoop-install-mono) on HDInsights.
2. [SSH into the HDInsights cluster](https://docs.microsoft.com/en-us/azure/hdinsight/hdinsight-hadoop-linux-use-ssh-unix).
3. Download the current Ifsharp zip release [v3.0.1](https://github.com/fsprojects/IfSharp/releases/download/v3.0.1/IfSharp.v3.0.1.zip) with the following commands: 

```
# create ifsharp folder under /tmp
mkdir ifsharp
cd ifsharp
wget https://github.com/fsprojects/IfSharp/releases/download/v3.0.1/IfSharp.v3.0.1.zip
unzip IfSharp.v3.0.1.zip
chmod +x ifsharp.exe
```
4. From the [Azure portal](https://portal.azure.com/), open your cluster.  See [List and show clusters](../hdinsight-administer-use-portal-linux.md#list-and-show-clusters) for the instructions. The cluster is opened in a new portal blade.
5. From the **Quick links** section, click **Cluster dashboards** to open the **Cluster dashboards** blade.  If you don't see **Quick Links**, click **Overview** from the left menu on the blade.
6. Click **Jupyter Notebook**. If prompted, enter the admin credentials for the cluster.

   > [!NOTE]
   > You may also reach the Jupyter notebook on Spark cluster by opening the following URL in your browser. Replace **CLUSTERNAME** with the name of your cluster:
   >
   > `https://CLUSTERNAME.azurehdinsight.net/jupyter`
   >
7. Click **New**, and then click **Terminal**.
8. In the terminal window `cd` into the `/tmp/ifsharp/` folder and using mono, run the installer:

```
cd /tmp/ifsharp
mono ifsharp.exe
```
9. Back on the Jupyter homepage, click **New** and you will now see the F# kernel installed.

# Compatibility
IfSharp supports Jupyter 4.0-5.2 and works with both Python 2.X and Python 3.X

If you need IPython 1.x or 2.x support please see the archived https://github.com/fsprojects/IfSharp/tree/ipython-archive

# Automatic Installation
Previous releases for the IPython notebook are here: [release repository](https://github.com/fsprojects/IfSharp/releases).
Automatic installs for Jupyter may be provided in the future. Contributions are welcome!<|MERGE_RESOLUTION|>--- conflicted
+++ resolved
@@ -17,45 +17,18 @@
 
 You can use Jupyter F# Notebooks with free server-side execution at [Azure Notebooks](https://notebooks.azure.com/) and no local install. If you select "Show me some samples", then there is an "Introduction to F#" which guides you through the language and its use in Jupyter.
 
-<<<<<<< HEAD
-# Automatic Installation
-Previous releases for the IPython notebook are here: [release repository](https://github.com/fsprojects/IfSharp/releases).
-Automatic installs for Jupyter may be provided in the future. Contributions are welcome!
-
-# Running inside a Docker container
-
-## From DockerHub
-
-IfSharp published all versions since v. 3.0.0 on DockerHub. Use it with
-
-`docker run -d -v your_local_notebooks_dir:/notebooks -p your_port:8888 ifsharp/ifsharp:<tag>`
-
-## Build image locally
-
-There is a Docker file for running the F# kernel v. 3.0.0 in a container.
-Build the container with:
-
-`docker build -t ifsharp/ifsharp:local .`
-=======
 # Screenshots
 ## Intellisense
 ![Intellisense Example #1](/docs/files/img/intellisense-1.png?raw=true "Intellisense Example #1")
 ***
 
 ![Intellisense Example #2](docs/files/img/intellisense-2.png?raw=true "Intellisense Example #2")
-***
->>>>>>> fd2a8052
 
 ## Integrated NuGet (via Paket)
 ![NuGet Example](docs/files/img/integratedNuget.png?raw=true "NuGet example")
 
-<<<<<<< HEAD
-`docker run -d -v your_local_notebooks_dir:/notebooks -p your_port:8888 ifsharp/ifsharp:local`
-=======
 ## Inline Error Messages
 ![Inline Error Message](docs/files/img/errors-1.png?raw=true "Inline error message")
->>>>>>> fd2a8052
-
 
 # Installing
 ## Windows Manual Installation
@@ -93,14 +66,23 @@
 Jupyter will start and a notebook with F# can be selected. This can be run via "jupyter notebook" in future
 
 ## Running inside a Docker container
+
+### From DockerHub
+
+IfSharp published all versions since v. 3.0.0 on DockerHub. Use it with
+
+`docker run -d -v your_local_notebooks_dir:/notebooks -p your_port:8888 ifsharp/ifsharp:<tag>`
+
+### Build image locally
+
 There is a Docker file for running the F# kernel v. 3.0.0-alpha in a container.
 Build the container with: 
 
-`docker build -t ifsharp:3.0.0-alpha .`
+`docker build -t ifsharp/ifsharp:local .`
 
 Run it with:
 
-`docker run -d -v your_local_notebooks_dir:/notebooks -p your_port:8888 ifsharp:3.0.0-alpha`
+`docker run -d -v your_local_notebooks_dir:/notebooks -p your_port:8888 ifsharp:local`
 
 The container exposes a volume called `notebooks` where the files get saved. On Linux, connect to the notebook on `http://localhost:your_port` and, on Windows, use `http://your_docker_machine:your_port`.
 
