--- conflicted
+++ resolved
@@ -173,11 +173,7 @@
 Target "All" DoNothing
 
 "Clean"
-<<<<<<< HEAD
-  //==> "RestorePackages"
-=======
 //  ==> "RestorePackages"
->>>>>>> 273b8286
   ==> "AssemblyInfo"
   ==> "Build"
   ==> "RunTests"
