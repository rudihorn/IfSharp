// --------------------------------------------------------------------------------------
// FAKE build script 
// --------------------------------------------------------------------------------------

#r @"packages/FAKE/tools/FakeLib.dll"
open Fake 
open Fake.Git
open Fake.AssemblyInfoFile
open Fake.ReleaseNotesHelper
open System

// --------------------------------------------------------------------------------------
// START TODO: Provide project-specific details below
// --------------------------------------------------------------------------------------

// Information about the project are used
//  - for version and project name in generated AssemblyInfo file
//  - by the generated NuGet package 
//  - to run tests and to publish documentation on GitHub gh-pages
//  - for documentation, you also need to edit info in "docs/tools/generate.fsx"

// The name of the project 
// (used by attributes in AssemblyInfo, name of a NuGet package and directory in 'src')
let project = "IfSharp.Kernel"

// Short summary of the project
// (used as description in AssemblyInfo and as a short summary for NuGet package)
let summary = "A short summary of your project."

// Longer description of the project
// (used as a description for NuGet package; line breaks are automatically cleaned up)
let description = """
  F# implementation of iPython
"""
// List of author names (for NuGet package)
let authors = [ "Peter Rosconi" ]
// Tags for your project (for NuGet package)
let tags = ""

// File system information 
// (<solutionFile>.sln is built during the building process)
let solutionFile  = "IfSharp"
// Pattern specifying assemblies to be tested using NUnit
let testAssemblies = ["tests/*/bin/Release/IfSharp.*Tests*.dll"]

// Git configuration (used for publishing documentation in gh-pages branch)
// The profile where the project is posted 
let gitHome = "https://github.com/fsprojects/"
// The name of the project on GitHub
let gitName = "IfSharp"

// --------------------------------------------------------------------------------------
// END TODO: The rest of the file includes standard build steps 
// --------------------------------------------------------------------------------------

// Read additional information from the release notes document
Environment.CurrentDirectory <- __SOURCE_DIRECTORY__
let release = parseReleaseNotes (IO.File.ReadAllLines "RELEASE_NOTES.md")

// Generate assembly info files with the right version & up-to-date information
Target "AssemblyInfo" (fun _ ->
  let fileName = "src/" + project + "/AssemblyInfo.fs"
  CreateFSharpAssemblyInfo fileName
      [ Attribute.Title project
        Attribute.Product project
        Attribute.Description summary
        Attribute.Version release.AssemblyVersion
        Attribute.FileVersion release.AssemblyVersion ] 
)

// --------------------------------------------------------------------------------------
// Clean build results & restore NuGet packages

//Target "RestorePackages" (fun _ ->
//    !! "./**/packages.config"
//    |> Seq.iter (RestorePackage (fun p -> { p with ToolPath = "./.nuget/NuGet.exe" }))
//)

Target "Clean" (fun _ ->
    CleanDirs ["bin"; "temp"]
)

Target "CleanDocs" (fun _ ->
    CleanDirs ["docs/output"]
)

// --------------------------------------------------------------------------------------
// Build library & test project
Target "Build" (fun _ ->
    [ "src/IfSharpConsole/IfSharpConsole.csproj"
    //; "src/IfSharp.Kernel/IfSharp.Kernel.fsproj"
    ] 
      |> MSBuildRelease "bin" "Rebuild"
      |> ignore
)

// --------------------------------------------------------------------------------------
// Run the unit tests using test runner & kill test runner when complete

Target "xUnit" (fun _ ->
    !! "**/bin/**/*.Tests.dll"
    |> Fake.Testing.XUnit2.xUnit2 (fun p ->
        {p with
            TimeOut = TimeSpan.FromMinutes 5.
            HtmlOutputPath = Some "xunit.html"})
)

FinalTarget "CloseTestRunner" (fun _ ->  
    ProcessHelper.killProcess "nunit-agent.exe"
)

// --------------------------------------------------------------------------------------
// Build a NuGet package

Target "NuGet" (fun _ ->
    // Format the description to fit on a single line (remove \r\n and double-spaces)
    let description = description.Replace("\r", "")
                                 .Replace("\n", "")
                                 .Replace("  ", " ")
    let nugetPath = ".nuget/nuget.exe"
    NuGet (fun p -> 
        { p with   
            Authors = authors
            Project = project
            Summary = summary
            Description = description
            Version = release.NugetVersion
            ReleaseNotes = String.Join(Environment.NewLine, release.Notes)
            Tags = tags
            OutputPath = "bin"
            ToolPath = nugetPath
            AccessKey = getBuildParamOrDefault "nugetkey" ""
            Publish = hasBuildParam "nugetkey"
            Dependencies = [] })
        ("nuget/" + project + ".nuspec")
)

// --------------------------------------------------------------------------------------
// Generate the documentation

Target "GenerateDocs" (fun _ ->
    executeFSIWithArgs "docs/tools" "generate.fsx" ["--define:RELEASE"] [] |> ignore
)

// --------------------------------------------------------------------------------------
// Release Scripts

Target "ReleaseDocs" (fun _ ->
    let ghPages      = "gh-pages"
    let ghPagesLocal = "temp/gh-pages"
    Repository.clone "temp" (gitHome + "/" + gitName + ".git") ghPages
    Branches.checkoutBranch ghPagesLocal ghPages
    CopyRecursive "docs/output" ghPagesLocal true |> printfn "%A"
    CommandHelper.runSimpleGitCommand ghPagesLocal "add ." |> printfn "%s"
    let cmd = sprintf """commit -a -m "Update generated documentation for version %s""" release.NugetVersion
    CommandHelper.runSimpleGitCommand ghPagesLocal cmd |> printfn "%s"
    Branches.push ghPagesLocal
)

Target "Release" DoNothing

// --------------------------------------------------------------------------------------
// Run all targets by default. Invoke 'build <Target>' to override

Target "All" DoNothing

"Clean"
  ==> "AssemblyInfo"
  ==> "Build"
<<<<<<< HEAD
//  ==> "RunTests"
=======
>>>>>>> 2595f7cd
  ==> "All"

"All" 
  ==> "CleanDocs"
  ==> "GenerateDocs"
  ==> "ReleaseDocs"
  ==> "NuGet"
  ==> "xUnit"
  ==> "Release"


RunTargetOrDefault "All"<|MERGE_RESOLUTION|>--- conflicted
+++ resolved
@@ -167,10 +167,6 @@
 "Clean"
   ==> "AssemblyInfo"
   ==> "Build"
-<<<<<<< HEAD
-//  ==> "RunTests"
-=======
->>>>>>> 2595f7cd
   ==> "All"
 
 "All" 
