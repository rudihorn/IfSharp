--- conflicted
+++ resolved
@@ -1,5 +1,4 @@
 #!/bin/bash
-<<<<<<< HEAD
 
 PREFIX="./"
 
@@ -11,18 +10,16 @@
 else
   EXE="mono"
   FLAGS="-d:MONO"
-=======
-if [ ! -f packages/FAKE/tools/FAKE.exe ]; then
-  mono .nuget/NuGet.exe install FAKE -OutputDirectory packages -ExcludeVersion -Prerelease
->>>>>>> af039dcd
 fi
 
-${EXE} ${PREFIX}/.paket/paket.bootstrapper.exe
-exit_code=$?
-if [ $exit_code -ne 0 ]; then
-	exit $exit_code
+if [ ! -f packages/FAKE/tools/FAKE.exe ]; then
+    ${EXE} ${PREFIX}/.paket/paket.bootstrapper.exe
+    #${EXE} .nuget/NuGet.exe install FAKE -OutputDirectory packages -ExcludeVersion -Prerelease
+    exit_code=$?
+    if [ $exit_code -ne 0 ]; then
+        exit $exit_code
+    fi
 fi
-
 ${EXE} ${PREFIX}/.paket/paket.exe restore
 exit_code=$?
 if [ $exit_code -ne 0 ]; then
