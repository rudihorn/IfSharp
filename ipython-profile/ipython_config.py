c = get_config()
<<<<<<< HEAD
c.KernelManager.kernel_spec = [ "mono", r"%kexe", "{connection_file}"]
=======
>>>>>>> 2595f7cd
c.NotebookApp.extra_static_paths = [ r"%kstatic" ]<|MERGE_RESOLUTION|>--- conflicted
+++ resolved
@@ -1,6 +1,2 @@
 c = get_config()
-<<<<<<< HEAD
-c.KernelManager.kernel_spec = [ "mono", r"%kexe", "{connection_file}"]
-=======
->>>>>>> 2595f7cd
 c.NotebookApp.extra_static_paths = [ r"%kstatic" ]