﻿namespace IfSharp.Kernel

open System
open System.Diagnostics
open System.IO
open System.Reflection
open System.Text
open System.Threading

open Newtonsoft.Json
open NetMQ

open Microsoft.FSharp.Reflection

module App = 

    let internal Black        = "\u001B[0;30m"
    let internal Blue         = "\u001B[0;34m"
    let internal Green        = "\u001B[0;32m"
    let internal Cyan         = "\u001B[0;36m"
    let internal Red          = "\u001B[0;31m"
    let internal Purple       = "\u001B[0;35m"
    let internal Brown        = "\u001B[0;33m"
    let internal Gray         = "\u001B[0;37m"
    let internal DarkGray     = "\u001B[1;30m"
    let internal LightBlue    = "\u001B[1;34m"
    let internal LightGreen   = "\u001B[1;32m"
    let internal LightCyan    = "\u001B[1;36m"
    let internal LightRed     = "\u001B[1;31m"
    let internal LightPurple  = "\u001B[1;35m"
    let internal Yellow       = "\u001B[1;33m"
    let internal White        = "\u001B[1;37m"
    let internal Reset        = "\u001B[0m"

    let mutable Kernel : Option<IfSharpKernel> = None

    /// Public API for addDisplayPrinter
    let AddDisplayPrinter = Printers.addDisplayPrinter

    /// Convenience method for adding an fsi printer
    let AddFsiPrinter = Microsoft.FSharp.Compiler.Interactive.Shell.Settings.fsi.AddPrinter

    /// Global clear display function
    let Clear () = Kernel.Value.ClearDisplay()

    /// Global display function
    let Display (value : obj) =

        if value <> null then
            let printer = Printers.findDisplayPrinter(value.GetType())
            let (_, callback) = printer
            let callbackValue = callback(value)
            Kernel.Value.SendDisplayData(callbackValue.ContentType, callbackValue.Data)

    /// Global help function
    let Help (value : obj) = 

        let text = StringBuilder()

        let rec getTypeText (t : Type) =
            let text = StringBuilder(Blue)
    
            if FSharpType.IsTuple(t) then
                let args = FSharpType.GetTupleElements(t)
                let str:array<string> = [| for a in args do yield getTypeText(a) |]
                text.Append(String.Join(" * ", str)) |> ignore

            else if t.IsGenericType then
                let args = t.GetGenericArguments()
                let str:array<string> = [| for a in args do yield getTypeText(a) |]
                text.Append(t.Name) 
                    .Append("<")
                    .Append(String.Join(" ", str))
                    .Append(">")
                    |> ignore
            else
                text.Append(t.Name) |> ignore

            text.Append(Reset).ToString()

        let getPropertyText (p : PropertyInfo) =
            let text = StringBuilder()
            text.Append(p.Name)
                .Append(" -> ")
                .Append(getTypeText(p.PropertyType))
                |> ignore

            text.ToString()

        let getParameterInfoText (p : ParameterInfo) =
            let sb = StringBuilder()
            if p.IsOptional then sb.Append("? ") |> ignore
            if p.IsOut then sb.Append("out ") |> ignore
            sb.Append(p.Name).Append(": ").Append(getTypeText(p.ParameterType)).Append(" ") |> ignore
            if p.HasDefaultValue then sb.Append("= ").Append(p.DefaultValue).Append(" ") |> ignore
            sb.ToString().Trim()

        let getMethodText (m : MethodInfo) =
            let sb = StringBuilder()
            sb.Append(m.Name).Append("(") |> ignore

            let pametersString = String.Join(", ", m.GetParameters() |> Seq.map(fun x -> getParameterInfoText(x)))
            sb.Append(pametersString) |> ignore

            sb.Append(") -> ").Append(getTypeText(m.ReturnType)) |> ignore
            sb.ToString()

        let props = 
            value.GetType().GetProperties()
            |> Seq.sortBy (fun x -> x.Name)
            |> Seq.toArray
        
        let meths =
            value.GetType().GetMethods()
            |> Seq.filter (fun x -> x.Name.StartsWith("get_") = false)
            |> Seq.filter (fun x -> x.Name.StartsWith("set_") = false)
            |> Seq.sortBy (fun x -> x.Name)
            |> Seq.toArray

        // type information
        text.Append(Blue)
            .Append("Type: ")
            .AppendLine(value.GetType().FullName)
            .Append(Reset) |> ignore

        // output properties
        text.AppendLine() |> ignore
        text.Append(Red)
            .AppendLine("Properties")
            .Append(Reset) |> ignore

        props |> Seq.iter (fun x -> text.AppendLine(getPropertyText(x)) |> ignore)

        // output methods
        text.AppendLine() |> ignore
        text.Append(Red)
            .AppendLine("Methods")
            .Append(Reset) |> ignore

        meths |> Seq.iter (fun x -> text.AppendLine(getMethodText(x)) |> ignore)

        // add to the payload
        Kernel.Value.AddPayload(text.ToString())

    /// Installs the ifsharp files if they do not exist, then starts ipython with the ifsharp profile
    let InstallAndStart(forceInstall) = 

        let thisExecutable = Assembly.GetEntryAssembly().Location
<<<<<<< HEAD
        let userDir = Environment.GetFolderPath(Environment.SpecialFolder.UserProfile);
        let appData =  
              match Environment.OSVersion.Platform with
                | PlatformID.Win32Windows | PlatformID.Win32NT -> Environment.GetFolderPath(Environment.SpecialFolder.ApplicationData)
                | PlatformID.MacOSX -> Path.Combine(userDir, "Library")
                | _ -> Environment.GetFolderPath(Environment.SpecialFolder.LocalApplicationData) // PlatformID.Unix
        let jupyterDir = 
              match Environment.OSVersion.Platform with 
                | PlatformID.Unix -> Path.Combine(appData, "jupyter")
                | _ -> Path.Combine(appData, "Jupyter")
        let kernelsDir = Path.Combine(jupyterDir, "kernels")
        let kernelDir = Path.Combine(kernelsDir, "ifsharp")
        let staticDir = Path.Combine(kernelDir, "static")
=======
        let appData = Environment.GetFolderPath(Environment.SpecialFolder.UserProfile)
        let ipythonDir = Path.Combine(appData, ".ipython")
        let profileDir = Path.Combine(ipythonDir, "profile_ifsharp")
        let kernelDir = Path.Combine([| ipythonDir; "kernels" ; "ifsharp" |] )
        let staticDir = Path.Combine(profileDir, "static")
>>>>>>> 4eb3a602
        let customDir = Path.Combine(staticDir, "custom")
            
        let createDir(str) =
            if Directory.Exists(str) = false then
                Directory.CreateDirectory(str) |> ignore

        createDir appData
        createDir jupyterDir
        createDir kernelsDir
        createDir kernelDir
        createDir staticDir
        createDir customDir
        createDir kernelDir

<<<<<<< HEAD
        let configFile = Path.Combine(kernelDir, "ipython_config.py")
        let configqtFile = Path.Combine(kernelDir, "ipython_qtconsole_config.py")
=======
        let configFile = Path.Combine(profileDir, "ipython_config.py")
        let configqtFile = Path.Combine(profileDir, "ipython_qtconsole_config.py")
>>>>>>> 4eb3a602
        let kernelFile = Path.Combine(kernelDir, "kernel.json")
        if forceInstall || (File.Exists(configFile) = false) then
            
            printfn "Config file does not exist, performing install..."

            // write the startup script
            let codeTemplate = IfSharpResources.ipython_config()
            let code = 
              match Environment.OSVersion.Platform with
<<<<<<< HEAD
                | PlatformID.Win32Windows | PlatformID.Win32NT -> codeTemplate.Replace("\"mono\",", "")
                | _ -> codeTemplate
            let code = code.Replace("%kexe", thisExecutable)
            let code = code.Replace("%kfolder", staticDir)
=======
                | PlatformID.Win32Windows -> codeTemplate.Replace("\"mono\",", "")
                | PlatformID.Win32NT -> codeTemplate.Replace("\"mono\",", "")
                | _ -> codeTemplate
            let code = code.Replace("%s", thisExecutable)
>>>>>>> 4eb3a602
            printfn "Saving custom config file [%s]" configFile
            File.WriteAllText(configFile, code)
            
            let codeqt = IfSharpResources.ipython_qt_config()
            printfn "Saving custom qt config file [%s]" codeqt
            File.WriteAllText(configqtFile, codeqt)

            let codeqt = IfSharpResources.ipython_qt_config()
            printfn "Saving custom qt config file [%s]" codeqt
            File.WriteAllText(configqtFile, codeqt)

            // write custom logo file
            let logoFile = Path.Combine(customDir, "ifsharp_logo.png")
            printfn "Saving custom logo [%s]" logoFile
            IfSharpResources.ifsharp_logo().Save(logoFile)

            // write fsharp css file
            let cssFile = Path.Combine(customDir, "fsharp.css")
            printfn "Saving fsharp css [%s]" cssFile
            File.WriteAllText(cssFile, IfSharpResources.fsharp_css())

            // write kernel js file
            let jsFile = Path.Combine(kernelDir, "kernel.js")
            printfn "Saving kernel js [%s]" jsFile
            File.WriteAllText(jsFile, IfSharpResources.kernel_js())

            // write fsharp js file
            let jsFile = Path.Combine(customDir, "fsharp.js")
            printfn "Saving fsharp js [%s]" jsFile
            File.WriteAllText(jsFile, IfSharpResources.fsharp_js())

            // write webintellisense js file
            let jsFile = Path.Combine(customDir, "webintellisense.js")
            printfn "Saving webintellisense js [%s]" jsFile
            File.WriteAllText(jsFile, IfSharpResources.webintellisense_js())

            // write webintellisense-codemirror js file
            let jsFile = Path.Combine(customDir, "webintellisense-codemirror.js")
            printfn "Saving webintellisense-codemirror js [%s]" jsFile
            File.WriteAllText(jsFile, IfSharpResources.webintellisense_codemirror_js())

            // Make the Kernel info folder 
            let jsonTemplate = IfSharpResources.ifsharp_kernel_json()
            let code = 
              match Environment.OSVersion.Platform with
                | PlatformID.Win32Windows -> jsonTemplate.Replace("\"mono\",", "")
                | PlatformID.Win32NT -> jsonTemplate.Replace("\"mono\",", "")
                | _ -> jsonTemplate
            let code = code.Replace("%s", thisExecutable.Replace("\\","\/"))
            printfn "Saving custom kernel.json file [%s]" kernelFile
            File.WriteAllText(kernelFile, code)
            
            let logo64File = Path.Combine(kernelDir, "logo-64x64.png")
            printfn "Saving kernel icon [%s]" logo64File
            IfSharpResources.ifsharp_64logo().Save(logo64File)
            
            let logo32File = Path.Combine(kernelDir, "logo-32x32.png")
            printfn "Saving kernel icon [%s]" logo32File
            IfSharpResources.ifsharp_32logo().Save(logo32File)

        printfn "Starting ipython..."
        let p = new Process()
<<<<<<< HEAD
        p.StartInfo.FileName <- "jupyter"
        p.StartInfo.Arguments <- "notebook --config=" + configFile
        p.StartInfo.WorkingDirectory <- userDir
=======
        p.StartInfo.FileName <- "ipython"
        p.StartInfo.Arguments <- "notebook --profile ifsharp"
        p.StartInfo.WorkingDirectory <- appData
>>>>>>> 4eb3a602

        // tell the user something bad happened
        if p.Start() = false then printfn "Unable to start jupyter, please install jupyter first"

    /// First argument must be an ipython connection file, blocks forever
    let Start (args : array<string>) = 

        if args.Length = 0 then
        
            InstallAndStart(true)

        else

            // adds the default display printers
            Printers.addDefaultDisplayPrinters()


            // get connection information
            let fileName = args.[0]
            let json = File.ReadAllText(fileName)
            let connectionInformation = JsonConvert.DeserializeObject<ConnectionInformation>(json)

            // start the kernel
            Kernel <- Some (IfSharpKernel(connectionInformation))
            Kernel.Value.StartAsync()

            // block forever
            Thread.Sleep(Timeout.Infinite)<|MERGE_RESOLUTION|>--- conflicted
+++ resolved
@@ -146,7 +146,6 @@
     let InstallAndStart(forceInstall) = 
 
         let thisExecutable = Assembly.GetEntryAssembly().Location
-<<<<<<< HEAD
         let userDir = Environment.GetFolderPath(Environment.SpecialFolder.UserProfile);
         let appData =  
               match Environment.OSVersion.Platform with
@@ -160,13 +159,6 @@
         let kernelsDir = Path.Combine(jupyterDir, "kernels")
         let kernelDir = Path.Combine(kernelsDir, "ifsharp")
         let staticDir = Path.Combine(kernelDir, "static")
-=======
-        let appData = Environment.GetFolderPath(Environment.SpecialFolder.UserProfile)
-        let ipythonDir = Path.Combine(appData, ".ipython")
-        let profileDir = Path.Combine(ipythonDir, "profile_ifsharp")
-        let kernelDir = Path.Combine([| ipythonDir; "kernels" ; "ifsharp" |] )
-        let staticDir = Path.Combine(profileDir, "static")
->>>>>>> 4eb3a602
         let customDir = Path.Combine(staticDir, "custom")
             
         let createDir(str) =
@@ -179,15 +171,9 @@
         createDir kernelDir
         createDir staticDir
         createDir customDir
-        createDir kernelDir
-
-<<<<<<< HEAD
+
         let configFile = Path.Combine(kernelDir, "ipython_config.py")
         let configqtFile = Path.Combine(kernelDir, "ipython_qtconsole_config.py")
-=======
-        let configFile = Path.Combine(profileDir, "ipython_config.py")
-        let configqtFile = Path.Combine(profileDir, "ipython_qtconsole_config.py")
->>>>>>> 4eb3a602
         let kernelFile = Path.Combine(kernelDir, "kernel.json")
         if forceInstall || (File.Exists(configFile) = false) then
             
@@ -197,23 +183,12 @@
             let codeTemplate = IfSharpResources.ipython_config()
             let code = 
               match Environment.OSVersion.Platform with
-<<<<<<< HEAD
                 | PlatformID.Win32Windows | PlatformID.Win32NT -> codeTemplate.Replace("\"mono\",", "")
                 | _ -> codeTemplate
             let code = code.Replace("%kexe", thisExecutable)
             let code = code.Replace("%kfolder", staticDir)
-=======
-                | PlatformID.Win32Windows -> codeTemplate.Replace("\"mono\",", "")
-                | PlatformID.Win32NT -> codeTemplate.Replace("\"mono\",", "")
-                | _ -> codeTemplate
-            let code = code.Replace("%s", thisExecutable)
->>>>>>> 4eb3a602
             printfn "Saving custom config file [%s]" configFile
             File.WriteAllText(configFile, code)
-            
-            let codeqt = IfSharpResources.ipython_qt_config()
-            printfn "Saving custom qt config file [%s]" codeqt
-            File.WriteAllText(configqtFile, codeqt)
 
             let codeqt = IfSharpResources.ipython_qt_config()
             printfn "Saving custom qt config file [%s]" codeqt
@@ -270,15 +245,9 @@
 
         printfn "Starting ipython..."
         let p = new Process()
-<<<<<<< HEAD
         p.StartInfo.FileName <- "jupyter"
         p.StartInfo.Arguments <- "notebook --config=" + configFile
         p.StartInfo.WorkingDirectory <- userDir
-=======
-        p.StartInfo.FileName <- "ipython"
-        p.StartInfo.Arguments <- "notebook --profile ifsharp"
-        p.StartInfo.WorkingDirectory <- appData
->>>>>>> 4eb3a602
 
         // tell the user something bad happened
         if p.Start() = false then printfn "Unable to start jupyter, please install jupyter first"
