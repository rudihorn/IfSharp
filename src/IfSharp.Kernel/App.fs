﻿namespace IfSharp.Kernel

open System
open System.Diagnostics
open System.IO
open System.Reflection
open System.Text
open System.Threading

open Newtonsoft.Json
open NetMQ

open Microsoft.FSharp.Reflection

module App = 

    let internal Black        = "\u001B[0;30m"
    let internal Blue         = "\u001B[0;34m"
    let internal Green        = "\u001B[0;32m"
    let internal Cyan         = "\u001B[0;36m"
    let internal Red          = "\u001B[0;31m"
    let internal Purple       = "\u001B[0;35m"
    let internal Brown        = "\u001B[0;33m"
    let internal Gray         = "\u001B[0;37m"
    let internal DarkGray     = "\u001B[1;30m"
    let internal LightBlue    = "\u001B[1;34m"
    let internal LightGreen   = "\u001B[1;32m"
    let internal LightCyan    = "\u001B[1;36m"
    let internal LightRed     = "\u001B[1;31m"
    let internal LightPurple  = "\u001B[1;35m"
    let internal Yellow       = "\u001B[1;33m"
    let internal White        = "\u001B[1;37m"
    let internal Reset        = "\u001B[0m"

    let mutable Kernel : Option<IfSharpKernel> = None

    /// Public API for addDisplayPrinter
    let AddDisplayPrinter = Printers.addDisplayPrinter

    /// Convenience method for adding an fsi printer
    let AddFsiPrinter = Microsoft.FSharp.Compiler.Interactive.Shell.Settings.fsi.AddPrinter

    /// Global clear display function
    let Clear () = Kernel.Value.ClearDisplay()

    /// Global display function
    let Display (value : obj) =

        if value <> null then
            let printer = Printers.findDisplayPrinter(value.GetType())
            let (_, callback) = printer
            let callbackValue = callback(value)
            Kernel.Value.SendDisplayData(callbackValue.ContentType, callbackValue.Data)

    /// Global help function
    let Help (value : obj) = 

        let text = StringBuilder()

        let rec getTypeText (t : Type) =
            let text = StringBuilder(Blue)
    
            if FSharpType.IsTuple(t) then
                let args = FSharpType.GetTupleElements(t)
                let str:array<string> = [| for a in args do yield getTypeText(a) |]
                text.Append(String.Join(" * ", str)) |> ignore

            else if t.IsGenericType then
                let args = t.GetGenericArguments()
                let str:array<string> = [| for a in args do yield getTypeText(a) |]
                text.Append(t.Name) 
                    .Append("<")
                    .Append(String.Join(" ", str))
                    .Append(">")
                    |> ignore
            else
                text.Append(t.Name) |> ignore

            text.Append(Reset).ToString()

        let getPropertyText (p : PropertyInfo) =
            let text = StringBuilder()
            text.Append(p.Name)
                .Append(" -> ")
                .Append(getTypeText(p.PropertyType))
                |> ignore

            text.ToString()

        let getParameterInfoText (p : ParameterInfo) =
            let sb = StringBuilder()
            if p.IsOptional then sb.Append("? ") |> ignore
            if p.IsOut then sb.Append("out ") |> ignore
            sb.Append(p.Name).Append(": ").Append(getTypeText(p.ParameterType)).Append(" ") |> ignore
            if p.HasDefaultValue then sb.Append("= ").Append(p.DefaultValue).Append(" ") |> ignore
            sb.ToString().Trim()

        let getMethodText (m : MethodInfo) =
            let sb = StringBuilder()
            sb.Append(m.Name).Append("(") |> ignore

            let pametersString = String.Join(", ", m.GetParameters() |> Seq.map(fun x -> getParameterInfoText(x)))
            sb.Append(pametersString) |> ignore

            sb.Append(") -> ").Append(getTypeText(m.ReturnType)) |> ignore
            sb.ToString()

        let props = 
            value.GetType().GetProperties()
            |> Seq.sortBy (fun x -> x.Name)
            |> Seq.toArray
        
        let meths =
            value.GetType().GetMethods()
            |> Seq.filter (fun x -> x.Name.StartsWith("get_") = false)
            |> Seq.filter (fun x -> x.Name.StartsWith("set_") = false)
            |> Seq.sortBy (fun x -> x.Name)
            |> Seq.toArray

        // type information
        text.Append(Blue)
            .Append("Type: ")
            .AppendLine(value.GetType().FullName)
            .Append(Reset) |> ignore

        // output properties
        text.AppendLine() |> ignore
        text.Append(Red)
            .AppendLine("Properties")
            .Append(Reset) |> ignore

        props |> Seq.iter (fun x -> text.AppendLine(getPropertyText(x)) |> ignore)

        // output methods
        text.AppendLine() |> ignore
        text.Append(Red)
            .AppendLine("Methods")
            .Append(Reset) |> ignore

        meths |> Seq.iter (fun x -> text.AppendLine(getMethodText(x)) |> ignore)

        // add to the payload
        Kernel.Value.AddPayload(text.ToString())

    /// Installs the ifsharp files if they do not exist, then starts ipython with the ifsharp profile
    let InstallAndStart(forceInstall) = 

        let thisExecutable = Assembly.GetEntryAssembly().Location
        let appData = Environment.GetFolderPath(Environment.SpecialFolder.UserProfile)
        let ipythonDir = Path.Combine(appData, ".ipython")
        let profileDir = Path.Combine(ipythonDir, "profile_ifsharp")
        let kernelDir = Path.Combine([| ipythonDir; "kernels" ; "ifsharp" |] )
        let staticDir = Path.Combine(profileDir, "static")
        let customDir = Path.Combine(staticDir, "custom")
            
        let createDir(str) =
            if Directory.Exists(str) = false then
                Directory.CreateDirectory(str) |> ignore

        createDir appData
        createDir ipythonDir
        createDir profileDir
        createDir staticDir
        createDir customDir
        createDir kernelDir

        let configFile = Path.Combine(profileDir, "ipython_config.py")
        let configqtFile = Path.Combine(profileDir, "ipython_qtconsole_config.py")
        let kernelFile = Path.Combine(kernelDir, "kernel.json")
        if forceInstall || (File.Exists(configFile) = false) then
            
            printfn "Config file does not exist, performing install..."

            // write the startup script
            let codeTemplate = IfSharpResources.ipython_config()
            let code = 
              match Environment.OSVersion.Platform with
                | PlatformID.Win32Windows -> codeTemplate.Replace("\"mono\",", "")
                | PlatformID.Win32NT -> codeTemplate.Replace("\"mono\",", "")
                | _ -> codeTemplate
            let code = code.Replace("%s", thisExecutable)
            printfn "Saving custom config file [%s]" configFile
            File.WriteAllText(configFile, code)
            
            let codeqt = IfSharpResources.ipython_qt_config()
            printfn "Saving custom qt config file [%s]" codeqt
            File.WriteAllText(configqtFile, codeqt)

            // write custom logo file
            let logoFile = Path.Combine(customDir, "ifsharp_logo.png")
            printfn "Saving custom logo [%s]" logoFile
            IfSharpResources.ifsharp_logo().Save(logoFile)

            // write custom css file
            let cssFile = Path.Combine(customDir, "custom.css")
            printfn "Saving custom css [%s]" cssFile
            File.WriteAllText(cssFile, IfSharpResources.custom_css())

            // write custom js file
            let jsFile = Path.Combine(customDir, "custom.js")
            printfn "Saving custom js [%s]" jsFile
            File.WriteAllText(jsFile, IfSharpResources.custom_js())

            // write fsharp js file
            let jsFile = Path.Combine(customDir, "fsharp.js")
            printfn "Saving fsharp js [%s]" jsFile
            File.WriteAllText(jsFile, IfSharpResources.fsharp_js())

            // write fsharp js file
            let jsFile = Path.Combine(customDir, "webintellisense.js")
            printfn "Saving webintellisense js [%s]" jsFile
            File.WriteAllText(jsFile, IfSharpResources.webintellisense_js())

            // write fsharp js file
            let jsFile = Path.Combine(customDir, "webintellisense-codemirror.js")
            printfn "Saving webintellisense-codemirror js [%s]" jsFile
            File.WriteAllText(jsFile, IfSharpResources.webintellisense_codemirror_js())

            // Make the Kernel info folder 
            let jsonTemplate = IfSharpResources.ifsharp_kernel_json()
            let code = 
              match Environment.OSVersion.Platform with
                | PlatformID.Win32Windows -> jsonTemplate.Replace("\"mono\",", "")
                | PlatformID.Win32NT -> jsonTemplate.Replace("\"mono\",", "")
                | _ -> jsonTemplate
            let code = code.Replace("%s", thisExecutable.Replace("\\","\/"))
            printfn "Saving custom kernel.json file [%s]" kernelFile
            File.WriteAllText(kernelFile, code)
            
            let logo64File = Path.Combine(kernelDir, "logo-64x64.png")
            printfn "Saving kernel icon [%s]" logo64File
            IfSharpResources.ifsharp_64logo().Save(logo64File)
            
            let logo32File = Path.Combine(kernelDir, "logo-32x32.png")
            printfn "Saving kernel icon [%s]" logo32File
            IfSharpResources.ifsharp_32logo().Save(logo32File)

        printfn "Starting ipython..."
        let p = new Process()
        p.StartInfo.FileName <- "ipython"
        p.StartInfo.Arguments <- "notebook --profile ifsharp"
<<<<<<< HEAD
=======
        //p.StartInfo.Arguments <- "qtconsole --profile ifsharp"
>>>>>>> 225ea580
        p.StartInfo.WorkingDirectory <- appData

        // tell the user something bad happened
        if p.Start() = false then printfn "Unable to start ipython, please install ipython first"

    /// First argument must be an ipython connection file, blocks forever
    let Start (args : array<string>) = 

        if args.Length = 0 then
        
            InstallAndStart(true)

        else

            // adds the default display printers
            Printers.addDefaultDisplayPrinters()


            // get connection information
            let fileName = args.[0]
            let json = File.ReadAllText(fileName)
            let connectionInformation = JsonConvert.DeserializeObject<ConnectionInformation>(json)

            // start the kernel
            Kernel <- Some (IfSharpKernel(connectionInformation))
            Kernel.Value.StartAsync()

            // block forever
            Thread.Sleep(Timeout.Infinite)<|MERGE_RESOLUTION|>--- conflicted
+++ resolved
@@ -181,7 +181,7 @@
             let code = code.Replace("%s", thisExecutable)
             printfn "Saving custom config file [%s]" configFile
             File.WriteAllText(configFile, code)
-            
+
             let codeqt = IfSharpResources.ipython_qt_config()
             printfn "Saving custom qt config file [%s]" codeqt
             File.WriteAllText(configqtFile, codeqt)
@@ -239,10 +239,6 @@
         let p = new Process()
         p.StartInfo.FileName <- "ipython"
         p.StartInfo.Arguments <- "notebook --profile ifsharp"
-<<<<<<< HEAD
-=======
-        //p.StartInfo.Arguments <- "qtconsole --profile ifsharp"
->>>>>>> 225ea580
         p.StartInfo.WorkingDirectory <- appData
 
         // tell the user something bad happened
