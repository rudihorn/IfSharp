﻿<?xml version="1.0" encoding="utf-8"?>
<Project ToolsVersion="4.0" DefaultTargets="Build" xmlns="http://schemas.microsoft.com/developer/msbuild/2003">
  <Import Project="$(MSBuildExtensionsPath)\$(MSBuildToolsVersion)\Microsoft.Common.props" Condition="Exists('$(MSBuildExtensionsPath)\$(MSBuildToolsVersion)\Microsoft.Common.props')" />
  <PropertyGroup>
    <Configuration Condition=" '$(Configuration)' == '' ">Debug</Configuration>
    <Platform Condition=" '$(Platform)' == '' ">AnyCPU</Platform>
    <ProjectGuid>{2FE619B3-4756-4285-B31F-232607F62D78}</ProjectGuid>
    <OutputType>Library</OutputType>
    <RootNamespace>IfSharp.Kernel</RootNamespace>
    <AssemblyName>IfSharp.Kernel</AssemblyName>
    <TargetFrameworkVersion>v4.5.1</TargetFrameworkVersion>
    <TargetFSharpCoreVersion>4.3.1.0</TargetFSharpCoreVersion>
    <Name>IfSharp.Kernel</Name>
    <SolutionDir Condition="$(SolutionDir) == '' Or $(SolutionDir) == '*Undefined*'">..\..\</SolutionDir>
    <RestorePackages>true</RestorePackages>
    <TargetFrameworkProfile />
  </PropertyGroup>
  <PropertyGroup Condition=" '$(Configuration)|$(Platform)' == 'Debug|AnyCPU' ">
    <DebugSymbols>true</DebugSymbols>
    <DebugType>full</DebugType>
    <Optimize>false</Optimize>
    <Tailcalls>false</Tailcalls>
    <OutputPath>bin\Debug\</OutputPath>
    <DefineConstants>DEBUG;TRACE</DefineConstants>
    <WarningLevel>3</WarningLevel>
    <DocumentationFile>bin\Debug\IfSharp.Kernel.XML</DocumentationFile>
    <StartArguments>
    </StartArguments>
  </PropertyGroup>
  <PropertyGroup Condition=" '$(Configuration)|$(Platform)' == 'Release|AnyCPU' ">
    <DebugType>pdbonly</DebugType>
    <Optimize>true</Optimize>
    <Tailcalls>true</Tailcalls>
    <OutputPath>..\..\bin\</OutputPath>
    <DefineConstants>TRACE</DefineConstants>
    <WarningLevel>3</WarningLevel>
    <DocumentationFile>..\..\bin\IfSharp.Kernel.XML</DocumentationFile>
  </PropertyGroup>
  <PropertyGroup>
    <MinimumVisualStudioVersion Condition="'$(MinimumVisualStudioVersion)' == ''">11</MinimumVisualStudioVersion>
  </PropertyGroup>
  <PropertyGroup Condition=" '$(Configuration)|$(Platform)' == 'Debug|x64' ">
    <DebugSymbols>true</DebugSymbols>
    <DebugType>full</DebugType>
    <Optimize>false</Optimize>
    <Tailcalls>false</Tailcalls>
    <OutputPath>bin\Debug\</OutputPath>
    <DefineConstants>DEBUG;TRACE</DefineConstants>
    <WarningLevel>3</WarningLevel>
    <DocumentationFile>bin\Debug\IfSharp.Kernel.XML</DocumentationFile>
    <StartArguments>
    </StartArguments>
    <PlatformTarget>x64</PlatformTarget>
  </PropertyGroup>
  <PropertyGroup Condition=" '$(Configuration)|$(Platform)' == 'Release|x64' ">
    <DebugType>pdbonly</DebugType>
    <Optimize>true</Optimize>
    <Tailcalls>true</Tailcalls>
    <OutputPath>..\..\bin\</OutputPath>
    <DefineConstants>TRACE</DefineConstants>
    <WarningLevel>3</WarningLevel>
    <DocumentationFile>..\..\bin\IfSharp.Kernel.XML</DocumentationFile>
    <PlatformTarget>x64</PlatformTarget>
  </PropertyGroup>
  <Choose>
    <When Condition="'$(VisualStudioVersion)' == '11.0'">
      <PropertyGroup Condition="Exists('$(MSBuildExtensionsPath32)\..\Microsoft SDKs\F#\3.0\Framework\v4.0\Microsoft.FSharp.Targets')">
        <FSharpTargetsPath>$(MSBuildExtensionsPath32)\..\Microsoft SDKs\F#\3.0\Framework\v4.0\Microsoft.FSharp.Targets</FSharpTargetsPath>
      </PropertyGroup>
    </When>
    <Otherwise>
      <PropertyGroup Condition="Exists('$(MSBuildExtensionsPath32)\Microsoft\VisualStudio\v$(VisualStudioVersion)\FSharp\Microsoft.FSharp.Targets')">
        <FSharpTargetsPath>$(MSBuildExtensionsPath32)\Microsoft\VisualStudio\v$(VisualStudioVersion)\FSharp\Microsoft.FSharp.Targets</FSharpTargetsPath>
      </PropertyGroup>
    </Otherwise>
  </Choose>
  <Import Project="$(FSharpTargetsPath)" />
  <ItemGroup>
    <Compile Include="Config.fs" />
    <Compile Include="IfSharpResources.fs" />
    <Compile Include="NuGetManager.fs" />
    <Compile Include="FsCompiler.fs" />
    <None Include="Include.fsx">
      <CopyToOutputDirectory>PreserveNewest</CopyToOutputDirectory>
    </None>
<<<<<<< HEAD
    <None Include=".\helpers\XPlot.Plotly.fsx">
      <!-- Copied in a post build event --> 
      <CopyToOutputDirectory>Never</CopyToOutputDirectory>
    </None>
    <None Include=".\helpers\paket.dependencies">
      <!-- Copied in a post build event --> 
      <CopyToOutputDirectory>Never</CopyToOutputDirectory>
    </None>
    <!--
    <None Include=".\helpers\.paket\paket.bootstraper.exe">
      <CopyToOutputDirectory>PreserveNewest</CopyToOutputDirectory>
    </None>-->
    <None Include="packages.config" />
=======
    <None Include="paket.references" />
>>>>>>> 01221047
    <Compile Include="Util.fs" />
    <Compile Include="MainTypes.fs" />
    <Compile Include="ShellMessages.fs" />
    <Compile Include="Evaluation.fs" />
    <Compile Include="Printers.fs" />
    <Compile Include="Kernel.fs" />
    <EmbeddedResource Include="IfSharpResources.resx" />
    <Compile Include="App.fs" />
    <Compile Include="Globals.fs" />
    <None Include="Scratch.fsx" />
    <Content Include="app.config" />
  </ItemGroup>
  <ItemGroup>
    <Reference Include="mscorlib" />
    <Reference Include="NuGet">
      <HintPath>..\..\lib\NuGet.dll</HintPath>
    </Reference>
    <Reference Include="System" />
    <Reference Include="System.Configuration" />
    <Reference Include="System.Drawing" />
    <Reference Include="System.Numerics" />
    <Reference Include="System.Web" />
    <Reference Include="System.Windows.Forms" />
    <Reference Include="System.Windows.Forms.DataVisualization" />
    <Reference Include="System.Xml" />
    <Reference Include="System.Xml.Linq" />
    <Reference Include="FSharp.Core">
      <Private>True</Private>
    </Reference>
  </ItemGroup>
  <ItemGroup>
    <Helper Include=".\helpers\XPlot.Plotly.fsx" />
    <Helper Include=".\helpers\paket.dependencies" />
    <PaketBS Include=".\helpers\paket.bootstrapper.exe" />
  </ItemGroup>
  <!-- To modify your build process, add your task inside one of the targets below and uncomment it. 
       Other similar extension points exist, see Microsoft.Common.targets.
  <Target Name="BeforeBuild">
  </Target>
  -->
  <Target Name="AfterBuild">
    <Copy SourceFiles="@(Helper)" DestinationFolder="$(OutDir)" />
    <Copy SourceFiles="@(PaketBS)" DestinationFolder="$(OutDir)/.paket/" />
  </Target>
<<<<<<< HEAD
=======
  -->
  <Import Project="..\..\.paket\paket.targets" />
  <Choose>
    <When Condition="$(TargetFrameworkIdentifier) == '.NETFramework' And ($(TargetFrameworkVersion) == 'v4.5' Or $(TargetFrameworkVersion) == 'v4.5.1' Or $(TargetFrameworkVersion) == 'v4.5.2' Or $(TargetFrameworkVersion) == 'v4.5.3' Or $(TargetFrameworkVersion) == 'v4.6' Or $(TargetFrameworkVersion) == 'v4.6.1')">
      <ItemGroup>
        <Reference Include="FSharp.Charting">
          <HintPath>..\..\packages\FSharp.Charting\lib\net40\FSharp.Charting.dll</HintPath>
          <Private>True</Private>
          <Paket>True</Paket>
        </Reference>
      </ItemGroup>
    </When>
  </Choose>
  <Choose>
    <When Condition="$(TargetFrameworkIdentifier) == '.NETFramework' And ($(TargetFrameworkVersion) == 'v4.5.1' Or $(TargetFrameworkVersion) == 'v4.5.2' Or $(TargetFrameworkVersion) == 'v4.5.3' Or $(TargetFrameworkVersion) == 'v4.6' Or $(TargetFrameworkVersion) == 'v4.6.1')">
      <ItemGroup>
        <Reference Include="FSharp.Compiler.Service">
          <HintPath>..\..\packages\FSharp.Compiler.Service\lib\net45\FSharp.Compiler.Service.dll</HintPath>
          <Private>True</Private>
          <Paket>True</Paket>
        </Reference>
      </ItemGroup>
    </When>
  </Choose>
  <Choose>
    <When Condition="$(TargetFrameworkIdentifier) == '.NETFramework' And ($(TargetFrameworkVersion) == 'v4.0' Or $(TargetFrameworkVersion) == 'v4.5' Or $(TargetFrameworkVersion) == 'v4.5.1' Or $(TargetFrameworkVersion) == 'v4.5.2' Or $(TargetFrameworkVersion) == 'v4.5.3' Or $(TargetFrameworkVersion) == 'v4.6' Or $(TargetFrameworkVersion) == 'v4.6.1')">
      <ItemGroup>
        <Reference Include="NetMQ">
          <HintPath>..\..\packages\NetMQ\lib\net40\NetMQ.dll</HintPath>
          <Private>True</Private>
          <Paket>True</Paket>
        </Reference>
      </ItemGroup>
    </When>
  </Choose>
  <Choose>
    <When Condition="$(TargetFrameworkIdentifier) == '.NETFramework' And ($(TargetFrameworkVersion) == 'v4.5' Or $(TargetFrameworkVersion) == 'v4.5.1' Or $(TargetFrameworkVersion) == 'v4.5.2' Or $(TargetFrameworkVersion) == 'v4.5.3' Or $(TargetFrameworkVersion) == 'v4.6' Or $(TargetFrameworkVersion) == 'v4.6.1')">
      <ItemGroup>
        <Reference Include="Newtonsoft.Json">
          <HintPath>..\..\packages\Newtonsoft.Json\lib\net45\Newtonsoft.Json.dll</HintPath>
          <Private>True</Private>
          <Paket>True</Paket>
        </Reference>
      </ItemGroup>
    </When>
  </Choose>
>>>>>>> 01221047
</Project><|MERGE_RESOLUTION|>--- conflicted
+++ resolved
@@ -83,7 +83,6 @@
     <None Include="Include.fsx">
       <CopyToOutputDirectory>PreserveNewest</CopyToOutputDirectory>
     </None>
-<<<<<<< HEAD
     <None Include=".\helpers\XPlot.Plotly.fsx">
       <!-- Copied in a post build event --> 
       <CopyToOutputDirectory>Never</CopyToOutputDirectory>
@@ -96,10 +95,7 @@
     <None Include=".\helpers\.paket\paket.bootstraper.exe">
       <CopyToOutputDirectory>PreserveNewest</CopyToOutputDirectory>
     </None>-->
-    <None Include="packages.config" />
-=======
     <None Include="paket.references" />
->>>>>>> 01221047
     <Compile Include="Util.fs" />
     <Compile Include="MainTypes.fs" />
     <Compile Include="ShellMessages.fs" />
@@ -118,6 +114,9 @@
       <HintPath>..\..\lib\NuGet.dll</HintPath>
     </Reference>
     <Reference Include="System" />
+    <Reference Include="FSharp.Core, Version=$(TargetFSharpCoreVersion), Culture=neutral, PublicKeyToken=b03f5f7f11d50a3a">
+      <Private>True</Private>
+    </Reference>
     <Reference Include="System.Configuration" />
     <Reference Include="System.Drawing" />
     <Reference Include="System.Numerics" />
@@ -126,7 +125,6 @@
     <Reference Include="System.Windows.Forms.DataVisualization" />
     <Reference Include="System.Xml" />
     <Reference Include="System.Xml.Linq" />
-    <Reference Include="FSharp.Core">
       <Private>True</Private>
     </Reference>
   </ItemGroup>
@@ -144,9 +142,6 @@
     <Copy SourceFiles="@(Helper)" DestinationFolder="$(OutDir)" />
     <Copy SourceFiles="@(PaketBS)" DestinationFolder="$(OutDir)/.paket/" />
   </Target>
-<<<<<<< HEAD
-=======
-  -->
   <Import Project="..\..\.paket\paket.targets" />
   <Choose>
     <When Condition="$(TargetFrameworkIdentifier) == '.NETFramework' And ($(TargetFrameworkVersion) == 'v4.5' Or $(TargetFrameworkVersion) == 'v4.5.1' Or $(TargetFrameworkVersion) == 'v4.5.2' Or $(TargetFrameworkVersion) == 'v4.5.3' Or $(TargetFrameworkVersion) == 'v4.6' Or $(TargetFrameworkVersion) == 'v4.6.1')">
@@ -192,5 +187,4 @@
       </ItemGroup>
     </When>
   </Choose>
->>>>>>> 01221047
 </Project>