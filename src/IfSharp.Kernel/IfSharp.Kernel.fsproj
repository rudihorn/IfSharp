﻿<?xml version="1.0" encoding="utf-8"?>
<Project ToolsVersion="4.0" DefaultTargets="Build" xmlns="http://schemas.microsoft.com/developer/msbuild/2003">
  <Import Project="$(MSBuildExtensionsPath)\$(MSBuildToolsVersion)\Microsoft.Common.props" Condition="Exists('$(MSBuildExtensionsPath)\$(MSBuildToolsVersion)\Microsoft.Common.props')" />
  <PropertyGroup>
    <Configuration Condition=" '$(Configuration)' == '' ">Debug</Configuration>
    <Platform Condition=" '$(Platform)' == '' ">AnyCPU</Platform>
    <ProjectGuid>{2FE619B3-4756-4285-B31F-232607F62D78}</ProjectGuid>
    <OutputType>Library</OutputType>
    <RootNamespace>IfSharp.Kernel</RootNamespace>
    <AssemblyName>IfSharp.Kernel</AssemblyName>
    <TargetFrameworkVersion>v4.5.1</TargetFrameworkVersion>
    <TargetFSharpCoreVersion>4.3.1.0</TargetFSharpCoreVersion>
    <Name>IfSharp.Kernel</Name>
    <SolutionDir Condition="$(SolutionDir) == '' Or $(SolutionDir) == '*Undefined*'">..\..\</SolutionDir>
    <RestorePackages>true</RestorePackages>
    <TargetFrameworkProfile />
  </PropertyGroup>
  <PropertyGroup Condition=" '$(Configuration)|$(Platform)' == 'Debug|AnyCPU' ">
    <DebugSymbols>true</DebugSymbols>
    <DebugType>full</DebugType>
    <Optimize>false</Optimize>
    <Tailcalls>false</Tailcalls>
    <OutputPath>bin\Debug\</OutputPath>
    <DefineConstants>DEBUG;TRACE</DefineConstants>
    <WarningLevel>3</WarningLevel>
    <DocumentationFile>bin\Debug\IfSharp.Kernel.XML</DocumentationFile>
    <StartArguments>
    </StartArguments>
  </PropertyGroup>
  <PropertyGroup Condition=" '$(Configuration)|$(Platform)' == 'Release|AnyCPU' ">
    <DebugType>pdbonly</DebugType>
    <Optimize>true</Optimize>
    <Tailcalls>true</Tailcalls>
    <OutputPath>..\..\bin\</OutputPath>
    <DefineConstants>TRACE</DefineConstants>
    <WarningLevel>3</WarningLevel>
    <DocumentationFile>..\..\bin\IfSharp.Kernel.XML</DocumentationFile>
  </PropertyGroup>
  <PropertyGroup>
    <MinimumVisualStudioVersion Condition="'$(MinimumVisualStudioVersion)' == ''">11</MinimumVisualStudioVersion>
  </PropertyGroup>
  <PropertyGroup Condition=" '$(Configuration)|$(Platform)' == 'Debug|x64' ">
    <DebugSymbols>true</DebugSymbols>
    <DebugType>full</DebugType>
    <Optimize>false</Optimize>
    <Tailcalls>false</Tailcalls>
    <OutputPath>bin\Debug\</OutputPath>
    <DefineConstants>DEBUG;TRACE</DefineConstants>
    <WarningLevel>3</WarningLevel>
    <DocumentationFile>bin\Debug\IfSharp.Kernel.XML</DocumentationFile>
    <StartArguments>
    </StartArguments>
    <PlatformTarget>x64</PlatformTarget>
  </PropertyGroup>
  <PropertyGroup Condition=" '$(Configuration)|$(Platform)' == 'Release|x64' ">
    <DebugType>pdbonly</DebugType>
    <Optimize>true</Optimize>
    <Tailcalls>true</Tailcalls>
    <OutputPath>..\..\bin\</OutputPath>
    <DefineConstants>TRACE</DefineConstants>
    <WarningLevel>3</WarningLevel>
    <DocumentationFile>..\..\bin\IfSharp.Kernel.XML</DocumentationFile>
    <PlatformTarget>x64</PlatformTarget>
  </PropertyGroup>
  <Choose>
    <When Condition="'$(VisualStudioVersion)' == '11.0'">
      <PropertyGroup Condition="Exists('$(MSBuildExtensionsPath32)\..\Microsoft SDKs\F#\3.0\Framework\v4.0\Microsoft.FSharp.Targets')">
        <FSharpTargetsPath>$(MSBuildExtensionsPath32)\..\Microsoft SDKs\F#\3.0\Framework\v4.0\Microsoft.FSharp.Targets</FSharpTargetsPath>
      </PropertyGroup>
    </When>
    <Otherwise>
      <PropertyGroup Condition="Exists('$(MSBuildExtensionsPath32)\Microsoft\VisualStudio\v$(VisualStudioVersion)\FSharp\Microsoft.FSharp.Targets')">
        <FSharpTargetsPath>$(MSBuildExtensionsPath32)\Microsoft\VisualStudio\v$(VisualStudioVersion)\FSharp\Microsoft.FSharp.Targets</FSharpTargetsPath>
      </PropertyGroup>
    </Otherwise>
  </Choose>
  <Import Project="$(FSharpTargetsPath)" />
  <ItemGroup>
    <Compile Include="Config.fs" />
    <Compile Include="IfSharpResources.fs" />
    <Compile Include="NuGetManager.fs" />
    <Compile Include="FsCompiler.fs" />
    <None Include="Include.fsx">
      <CopyToOutputDirectory>PreserveNewest</CopyToOutputDirectory>
    </None>
    <None Include="paket.references" />
    <Compile Include="Util.fs" />
    <Compile Include="MainTypes.fs" />
    <Compile Include="ShellMessages.fs" />
    <Compile Include="Evaluation.fs" />
    <Compile Include="Printers.fs" />
    <Compile Include="Kernel.fs" />
    <EmbeddedResource Include="IfSharpResources.resx" />
    <Compile Include="App.fs" />
    <Compile Include="Globals.fs" />
    <None Include="Scratch.fsx" />
    <Content Include="app.config" />
  </ItemGroup>
  <ItemGroup>
    <Reference Include="mscorlib" />
    <Reference Include="NuGet">
      <HintPath>..\..\lib\NuGet.dll</HintPath>
    </Reference>
    <Reference Include="System" />
    <Reference Include="System.Configuration" />
    <Reference Include="System.Drawing" />
    <Reference Include="System.Numerics" />
    <Reference Include="System.Web" />
    <Reference Include="System.Windows.Forms" />
    <Reference Include="System.Windows.Forms.DataVisualization" />
    <Reference Include="System.Xml" />
    <Reference Include="System.Xml.Linq" />
    <Reference Include="FSharp.Core">
      <Private>True</Private>
    </Reference>
  </ItemGroup>
  <!-- To modify your build process, add your task inside one of the targets below and uncomment it. 
       Other similar extension points exist, see Microsoft.Common.targets.
  <Target Name="BeforeBuild">
  </Target>
  <Target Name="AfterBuild">
  </Target>
  -->
  <Import Project="..\..\.paket\paket.targets" />
  <Choose>
<<<<<<< HEAD
    <When Condition="$(TargetFrameworkIdentifier) == '.NETFramework' And $(TargetFrameworkVersion) == 'v3.5'">
      <ItemGroup>
        <Reference Include="AsyncIO">
          <HintPath>..\..\packages\AsyncIO\lib\net35\AsyncIO.dll</HintPath>
          <Private>True</Private>
          <Paket>True</Paket>
        </Reference>
      </ItemGroup>
    </When>
    <When Condition="$(TargetFrameworkIdentifier) == '.NETFramework' And ($(TargetFrameworkVersion) == 'v4.0' Or $(TargetFrameworkVersion) == 'v4.5' Or $(TargetFrameworkVersion) == 'v4.5.1' Or $(TargetFrameworkVersion) == 'v4.5.2' Or $(TargetFrameworkVersion) == 'v4.5.3' Or $(TargetFrameworkVersion) == 'v4.6' Or $(TargetFrameworkVersion) == 'v4.6.1' Or $(TargetFrameworkVersion) == 'v4.6.2')">
      <ItemGroup>
        <Reference Include="AsyncIO">
          <HintPath>..\..\packages\AsyncIO\lib\net40\AsyncIO.dll</HintPath>
          <Private>True</Private>
          <Paket>True</Paket>
        </Reference>
      </ItemGroup>
    </When>
  </Choose>
  <Choose>
=======
>>>>>>> a820062b
    <When Condition="$(TargetFrameworkIdentifier) == '.NETFramework' And ($(TargetFrameworkVersion) == 'v4.5' Or $(TargetFrameworkVersion) == 'v4.5.1' Or $(TargetFrameworkVersion) == 'v4.5.2' Or $(TargetFrameworkVersion) == 'v4.5.3' Or $(TargetFrameworkVersion) == 'v4.6' Or $(TargetFrameworkVersion) == 'v4.6.1' Or $(TargetFrameworkVersion) == 'v4.6.2')">
      <ItemGroup>
        <Reference Include="FSharp.Charting">
          <HintPath>..\..\packages\FSharp.Charting\lib\net40\FSharp.Charting.dll</HintPath>
          <Private>True</Private>
          <Paket>True</Paket>
        </Reference>
      </ItemGroup>
    </When>
  </Choose>
  <Choose>
    <When Condition="$(TargetFrameworkIdentifier) == '.NETFramework' And ($(TargetFrameworkVersion) == 'v4.5.1' Or $(TargetFrameworkVersion) == 'v4.5.2' Or $(TargetFrameworkVersion) == 'v4.5.3' Or $(TargetFrameworkVersion) == 'v4.6' Or $(TargetFrameworkVersion) == 'v4.6.1' Or $(TargetFrameworkVersion) == 'v4.6.2')">
      <ItemGroup>
        <Reference Include="FSharp.Compiler.Service">
          <HintPath>..\..\packages\FSharp.Compiler.Service\lib\net45\FSharp.Compiler.Service.dll</HintPath>
          <Private>True</Private>
          <Paket>True</Paket>
        </Reference>
      </ItemGroup>
    </When>
  </Choose>
  <Choose>
<<<<<<< HEAD
    <When Condition="$(TargetFrameworkIdentifier) == '.NETFramework' And $(TargetFrameworkVersion) == 'v3.5'">
      <ItemGroup>
        <Reference Include="NetMQ">
          <HintPath>..\..\packages\NetMQ\lib\net35\NetMQ.dll</HintPath>
          <Private>True</Private>
          <Paket>True</Paket>
        </Reference>
      </ItemGroup>
    </When>
=======
>>>>>>> a820062b
    <When Condition="$(TargetFrameworkIdentifier) == '.NETFramework' And ($(TargetFrameworkVersion) == 'v4.0' Or $(TargetFrameworkVersion) == 'v4.5' Or $(TargetFrameworkVersion) == 'v4.5.1' Or $(TargetFrameworkVersion) == 'v4.5.2' Or $(TargetFrameworkVersion) == 'v4.5.3' Or $(TargetFrameworkVersion) == 'v4.6' Or $(TargetFrameworkVersion) == 'v4.6.1' Or $(TargetFrameworkVersion) == 'v4.6.2')">
      <ItemGroup>
        <Reference Include="NetMQ">
          <HintPath>..\..\packages\NetMQ\lib\net40\NetMQ.dll</HintPath>
          <Private>True</Private>
          <Paket>True</Paket>
        </Reference>
      </ItemGroup>
    </When>
  </Choose>
  <Choose>
    <When Condition="$(TargetFrameworkIdentifier) == '.NETFramework' And ($(TargetFrameworkVersion) == 'v4.5' Or $(TargetFrameworkVersion) == 'v4.5.1' Or $(TargetFrameworkVersion) == 'v4.5.2' Or $(TargetFrameworkVersion) == 'v4.5.3' Or $(TargetFrameworkVersion) == 'v4.6' Or $(TargetFrameworkVersion) == 'v4.6.1' Or $(TargetFrameworkVersion) == 'v4.6.2')">
      <ItemGroup>
        <Reference Include="Newtonsoft.Json">
          <HintPath>..\..\packages\Newtonsoft.Json\lib\net45\Newtonsoft.Json.dll</HintPath>
          <Private>True</Private>
          <Paket>True</Paket>
        </Reference>
      </ItemGroup>
    </When>
  </Choose>
</Project><|MERGE_RESOLUTION|>--- conflicted
+++ resolved
@@ -102,6 +102,9 @@
       <HintPath>..\..\lib\NuGet.dll</HintPath>
     </Reference>
     <Reference Include="System" />
+    <Reference Include="FSharp.Core, Version=$(TargetFSharpCoreVersion), Culture=neutral, PublicKeyToken=b03f5f7f11d50a3a">
+      <Private>True</Private>
+    </Reference>
     <Reference Include="System.Configuration" />
     <Reference Include="System.Drawing" />
     <Reference Include="System.Numerics" />
@@ -110,9 +113,6 @@
     <Reference Include="System.Windows.Forms.DataVisualization" />
     <Reference Include="System.Xml" />
     <Reference Include="System.Xml.Linq" />
-    <Reference Include="FSharp.Core">
-      <Private>True</Private>
-    </Reference>
   </ItemGroup>
   <!-- To modify your build process, add your task inside one of the targets below and uncomment it. 
        Other similar extension points exist, see Microsoft.Common.targets.
@@ -123,7 +123,6 @@
   -->
   <Import Project="..\..\.paket\paket.targets" />
   <Choose>
-<<<<<<< HEAD
     <When Condition="$(TargetFrameworkIdentifier) == '.NETFramework' And $(TargetFrameworkVersion) == 'v3.5'">
       <ItemGroup>
         <Reference Include="AsyncIO">
@@ -144,8 +143,6 @@
     </When>
   </Choose>
   <Choose>
-=======
->>>>>>> a820062b
     <When Condition="$(TargetFrameworkIdentifier) == '.NETFramework' And ($(TargetFrameworkVersion) == 'v4.5' Or $(TargetFrameworkVersion) == 'v4.5.1' Or $(TargetFrameworkVersion) == 'v4.5.2' Or $(TargetFrameworkVersion) == 'v4.5.3' Or $(TargetFrameworkVersion) == 'v4.6' Or $(TargetFrameworkVersion) == 'v4.6.1' Or $(TargetFrameworkVersion) == 'v4.6.2')">
       <ItemGroup>
         <Reference Include="FSharp.Charting">
@@ -168,7 +165,6 @@
     </When>
   </Choose>
   <Choose>
-<<<<<<< HEAD
     <When Condition="$(TargetFrameworkIdentifier) == '.NETFramework' And $(TargetFrameworkVersion) == 'v3.5'">
       <ItemGroup>
         <Reference Include="NetMQ">
@@ -178,8 +174,6 @@
         </Reference>
       </ItemGroup>
     </When>
-=======
->>>>>>> a820062b
     <When Condition="$(TargetFrameworkIdentifier) == '.NETFramework' And ($(TargetFrameworkVersion) == 'v4.0' Or $(TargetFrameworkVersion) == 'v4.5' Or $(TargetFrameworkVersion) == 'v4.5.1' Or $(TargetFrameworkVersion) == 'v4.5.2' Or $(TargetFrameworkVersion) == 'v4.5.3' Or $(TargetFrameworkVersion) == 'v4.6' Or $(TargetFrameworkVersion) == 'v4.6.1' Or $(TargetFrameworkVersion) == 'v4.6.2')">
       <ItemGroup>
         <Reference Include="NetMQ">
