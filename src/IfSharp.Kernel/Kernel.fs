﻿namespace IfSharp.Kernel

open System
open System.Collections.Generic
open System.IO
open System.Reflection
open System.Text
<<<<<<< HEAD
open System.Threading
open System.Security.Cryptography

open FSharp.Charting
=======
>>>>>>> 4eb3a602

open Newtonsoft.Json
open NetMQ

type IfSharpKernel(connectionInformation : ConnectionInformation) = 

    // startup 0mq stuff
    let context = NetMQContext.Create()

    // heartbeat
    let hbSocket = context.CreateRequestSocket()
    do hbSocket.Bind(String.Format("{0}://{1}:{2}", connectionInformation.transport, connectionInformation.ip, connectionInformation.hb_port))
        
    // shell
    let shellSocket = context.CreateRouterSocket()
    do shellSocket.Bind(String.Format("{0}://{1}:{2}", connectionInformation.transport, connectionInformation.ip, connectionInformation.shell_port))
        
    // control
    let controlSocket = context.CreateRouterSocket()
    do controlSocket.Bind(String.Format("{0}://{1}:{2}", connectionInformation.transport, connectionInformation.ip, connectionInformation.control_port))

    // stdin
    let stdinSocket = context.CreateRouterSocket()
    do stdinSocket.Bind(String.Format("{0}://{1}:{2}", connectionInformation.transport, connectionInformation.ip, connectionInformation.stdin_port))

    // iopub
    let ioSocket = context.CreatePublisherSocket()
    do ioSocket.Bind(String.Format("{0}://{1}:{2}", connectionInformation.transport, connectionInformation.ip, connectionInformation.iopub_port))

    let data = new List<BinaryOutput>()
    let payload = new List<Payload>()
    let compiler = FsCompiler(FileInfo(".").FullName)
    let mutable executionCount = 0
    let mutable lastMessage : Option<KernelMessage> = None

    /// Gets the header code to prepend to all items
    let headerCode = 
        let file = FileInfo(Assembly.GetEntryAssembly().Location)
        let dir = file.Directory.FullName
        let includeFile = Path.Combine(dir, "Include.fsx")
        let code = File.ReadAllText(includeFile)
        String.Format(code, dir.Replace("\\", "\\\\"))

    /// Splits the message up into lines and writes the lines to shell.log
    let logMessage (msg : string) =
        let fileName = "shell.log"
        let messages = 
            msg.Split('\r', '\n')
            |> Seq.filter (fun x -> x <> "")
            |> Seq.map (fun x -> String.Format("{0:yyyy-MM-dd HH:mm:ss} - {1}", DateTime.Now, x))
            |> Seq.toArray
        
        File.AppendAllLines(fileName, messages)

    /// Logs the exception to the specified file name
    let handleException (ex : exn) = 
        let message = ex.CompleteStackTrace()
        logMessage message

    /// Decodes byte array into a string using UTF8
    let decode (bytes) =
        Encoding.UTF8.GetString(bytes)

    /// Encodes a string into a byte array using UTF8
    let encode (str : string) =
        Encoding.UTF8.GetBytes(str)

    /// Deserializes a dictionary from a JSON string
    let deserializeDict (str) =
        JsonConvert.DeserializeObject<Dictionary<string, string>>(str)

    /// Serializes any object into JSON
    let serialize (obj) =
        let ser = JsonSerializer()
        let sw = new StringWriter()
        ser.Serialize(sw, obj)
        sw.ToString()

<<<<<<< HEAD
    /// Sign a set of strings.
    let hmac = new HMACSHA256(Encoding.UTF8.GetBytes(connectionInformation.key))
    let sign (parts:string list) : string =
        if connectionInformation.key = "" then "" else
          ignore (hmac.Initialize())
          List.iter (fun (s:string) -> let bytes = Encoding.UTF8.GetBytes(s) in ignore(hmac.TransformBlock(bytes, 0, bytes.Length, null, 0))) parts
          ignore (hmac.TransformFinalBlock(Array.zeroCreate 0, 0, 0))
          BitConverter.ToString(hmac.Hash).Replace("-", "").ToLower()
=======
    let recvAll (socket: NetMQSocket) = socket.ReceiveMessages()
>>>>>>> 4eb3a602

    /// Constructs an 'envelope' from the specified socket
    let recvMessage (socket: NetMQSocket) = 
        
        // receive all parts of the message
        let message =
            recvAll (socket)
            |> Seq.map decode
            |> Seq.toArray

        // find the delimiter between IDS and MSG
        let idx = Array.IndexOf(message, "<IDS|MSG>")
        let idents = message.[0..idx - 1]
        let messageList = message.[idx + 1..message.Length - 1]

        // detect a malformed message
        if messageList.Length < 4 then failwith ("Malformed message")

        // assemble the 'envelope'
        let hmac             = messageList.[0]
        let headerJson       = messageList.[1]
        let parentHeaderJson = messageList.[2]
        let metadata         = messageList.[3]
        let contentJson      = messageList.[4]
        
        let header           = JsonConvert.DeserializeObject<Header>(headerJson)
        let parentHeader     = JsonConvert.DeserializeObject<Header>(parentHeaderJson)
        let metaDataDict     = deserializeDict (metadata)
        let content          = ShellMessages.Deserialize (header.msg_type) (contentJson)

        let calculated_signature = sign [headerJson; parentHeaderJson; metadata; contentJson]
        if calculated_signature <> hmac then failwith("Wrong message signature")

        lastMessage <- Some
            {
                Identifiers = idents |> Seq.toList;
                HmacSignature = hmac;
                Header = header;
                ParentHeader = parentHeader;
                Metadata = metadata;
                Content = content;
            }

        lastMessage.Value

    /// Convenience method for creating a header
    let createHeader (messageType) (sourceEnvelope) =
        {
            msg_type = messageType;
            msg_id = Guid.NewGuid().ToString();
            session = sourceEnvelope.Header.session;
            username = sourceEnvelope.Header.username;
        }

    /// Convenience method for sending a message
    let sendMessage (socket: NetMQSocket) (envelope) (messageType) (content) =

        let header = createHeader messageType envelope
        let msg = NetMQMessage()

        for ident in envelope.Identifiers do
<<<<<<< HEAD
            socket <~| (encode ident) |> ignore

        let header = serialize header
        let parent_header = serialize envelope.Header
        let meta = "{}"
        let content = serialize content
        let signature = sign [header; parent_header; meta; content]

        socket
            <~| (encode "<IDS|MSG>")
            <~| (encode signature)
            <~| (encode header)
            <~| (encode parent_header)
            <~| (encode "{}")
            <<| (encode content)
=======
            msg.Append(ident)

        msg.Append(encode "<IDS|MSG>")
        msg.Append(encode "")
        msg.Append(encode (serialize header))
        msg.Append(encode (serialize envelope.Header))
        msg.Append(encode "{}")
        msg.Append(encode (serialize content))
        socket.SendMessage(msg)
>>>>>>> 4eb3a602
        
    /// Convenience method for sending the state of the kernel
    let sendState (envelope) (state) =
        sendMessage ioSocket envelope "status" { execution_state = state } 

    /// Convenience method for sending the state of 'busy' to the kernel
    let sendStateBusy (envelope) =
        sendState envelope "busy"

    /// Convenience method for sending the state of 'idle' to the kernel
    let sendStateIdle (envelope) =
        sendState envelope "idle"

    /// Handles a 'kernel_info_request' message
    let kernelInfoRequest(msg : KernelMessage) (content : KernelRequest) = 
        let content = 
            {
                protocol_version = [| 4; 0 |]; 
                ipython_version = Some [| 1; 0; 0 |];
                language_version = [| 1; 0; 0 |];
                language = "fsharp";
            }

        sendMessage shellSocket msg "kernel_info_reply" content

    /// Sends display data information immediately
    let sendDisplayData (contentType) (displayItem) (messageType) =
        data.Add( { ContentType = contentType; Data = displayItem } )
        
        if lastMessage.IsSome then

            let d = Dictionary<string,obj>()
            d.Add(contentType, displayItem)

            let reply = { execution_count = executionCount; data = d; metadata = Dictionary<string,obj>() }
            sendMessage ioSocket lastMessage.Value messageType reply

    /// Sends a message to pyout
    let pyout (message) = sendDisplayData "text/plain" message "pyout"

    /// Preprocesses the code and evaluates it
    let preprocessAndEval(code) = 

        logMessage code

        // preprocess
        let results = compiler.NuGetManager.Preprocess(code)
        let newCode = String.Join("\n", results.FilteredLines)

        // do nuget stuff
        for package in results.Packages do
            if not (String.IsNullOrWhiteSpace(package.Error)) then
                pyout ("NuGet error: " + package.Error)
            else
                pyout ("NuGet package: " + package.Package.Value.Id)
                for frameworkAssembly in package.FrameworkAssemblies do
                    pyout ("Referenced Framework: " + frameworkAssembly.AssemblyName)
                    let code = String.Format(@"#r @""{0}""", frameworkAssembly.AssemblyName)
                    fsiEval.EvalInteraction(code)

                for assembly in package.Assemblies do
                    let fullAssembly = compiler.NuGetManager.GetFullAssemblyPath(package, assembly)
                    pyout ("Referenced: " + fullAssembly)

                    let code = String.Format(@"#r @""{0}""", fullAssembly)
                    fsiEval.EvalInteraction(code)

        if not <| String.IsNullOrEmpty(newCode) then
            fsiEval.EvalInteraction(newCode)
    
    /// Handles an 'execute_request' message
    let executeRequest(msg : KernelMessage) (content : ExecuteRequest) = 
        
        // clear some state
        sbOut.Clear() |> ignore
        sbErr.Clear() |> ignore
        data.Clear()
        payload.Clear()

        // only increment if we are not silent
        if content.silent = false then executionCount <- executionCount + 1
        
        // send busy
        sendStateBusy msg
        sendMessage ioSocket msg "pyin" { code = content.code; execution_count = executionCount  }

        // evaluate
        let ex = 
            try
                // preprocess
                preprocessAndEval (content.code)
                None
            with
            | exn -> 
                handleException exn
                Some exn

        if sbErr.Length > 0 then
            let err = sbErr.ToString().Trim()
            let executeReply =
                {
                    status = "error";
                    execution_count = executionCount;
                    ename = "generic";
                    evalue = err;
                    traceback = [||]
                }

            sendMessage shellSocket msg "execute_reply" executeReply
            sendMessage ioSocket msg "stream" { name = "stderr"; data = err; }
        else
            let executeReply =
                {
                    status = "ok";
                    execution_count = executionCount;
                    payload = payload |> Seq.toList;
                    user_variables = Dictionary<string,obj>();
                    user_expressions = Dictionary<string,obj>()
                }

            sendMessage shellSocket msg "execute_reply" executeReply

            // send all the data
            if not <| content.silent then
                if data.Count = 0 then
                    let lastExpression = GetLastExpression()
                    match lastExpression with
                    | Some(it) -> 
                        
                        let printer = Printers.findDisplayPrinter(it.ReflectionType)
                        let (_, callback) = printer
                        let callbackValue = callback(it.ReflectionValue)
                        sendDisplayData callbackValue.ContentType callbackValue.Data "pyout"

                    | None -> ()

        // we are now idle
        sendStateIdle msg

    /// Handles a 'complete_request' message
    let completeRequest (msg : KernelMessage) (content : CompleteRequest) = 
        let decls, pos, filterString = GetDeclarations(content.line, 0, content.cursor_pos)
        let items = decls |> Array.map (fun x -> x.Value)
        let newContent = 
            {
                matched_text = filterString
                filter_start_index = pos
                matches = items
                status = "ok"
            }

        sendMessage (shellSocket) (msg) ("complete_reply") (newContent)

    /// Handles a 'intellisense_request' message
    let intellisenseRequest (msg : KernelMessage) (content : IntellisenseRequest) = 

        // in our custom UI we put all cells in content.text and more information in content.block
        // the position is contains the selected index and the relative character and line number
        let cells = JsonConvert.DeserializeObject<array<string>>(content.text)
        let codes = cells |> Seq.append [headerCode]
        let position = JsonConvert.DeserializeObject<BlockType>(content.block)

        // calculate absolute line number
        let lineOffset = 
            codes
            |> Seq.take (position.selectedIndex + 1)
            |> Seq.map (fun x -> x.Split('\n').Length)
            |> Seq.sum

        let realLineNumber = position.line + lineOffset + 1
        let codeString = String.Join("\n", codes)
        let (_, decls, tcr, filterStartIndex) = compiler.GetDeclarations(codeString, realLineNumber, position.ch)
        
        let matches = 
            decls
            |> Seq.map (fun x -> { glyph = x.Glyph; name = x.Name; documentation = x.Documentation; value = x.Value })
            |> Seq.toList

        let newContent = 
            {
                matched_text = ""
                filter_start_index = filterStartIndex
                matches = matches
                status = "ok"
            }
        
        // send back errors
        let errors = 
            [|
                yield! tcr.Check.Errors |> Seq.map CustomErrorInfo.From
                yield! tcr.Preprocess.Errors
            |]

        // create an array of tuples <cellNumber>, <line>
        let allLines = 
            [|
                for index, cell in cells |> Seq.mapi (fun i x -> i, x) do
                    for cellLineNumber, line in cell.Split('\n') |> Seq.mapi (fun i x -> i, x) do
                        yield index, cellLineNumber, line
            |]

        let newErrors = 
            [|
                let headerLines = headerCode.Split('\n')
                for e in errors do
                    let realLineNumber = 
                        let x = e.StartLine - headerLines.Length - 1
                        max x 0

                    let cellNumber, cellLineNumber, _ = allLines.[realLineNumber]
                    yield { e with CellNumber = cellNumber; StartLine = cellLineNumber; EndLine = cellLineNumber; }
            |]
            |> Array.filter (fun x -> x.Subcategory <> "parse")
            
        sendDisplayData "errors" newErrors "display_data"
        sendMessage (shellSocket) (msg) ("complete_reply") (newContent)

    /// Handles a 'connect_request' message
    let connectRequest (msg : KernelMessage) (content : ConnectRequest) = 

        let reply =
            {
                hb_port = connectionInformation.hb_port;
                iopub_port = connectionInformation.iopub_port;
                shell_port = connectionInformation.shell_port;
                stdin_port = connectionInformation.stdin_port; 
            }

        logMessage "connectRequest()"
        sendMessage shellSocket msg "connect_reply" reply

    /// Handles a 'shutdown_request' message
    let shutdownRequest (msg : KernelMessage) (content : ShutdownRequest) =

        // TODO: actually shutdown        
        let reply = { restart = true; }

        sendMessage shellSocket msg "shutdown_reply" reply

    /// Handles a 'history_request' message
    let historyRequest (msg : KernelMessage) (content : HistoryRequest) =

        // TODO: actually handle this
        sendMessage shellSocket msg "history_reply" { history = [] }

    /// Handles a 'object_info_request' message
    let objectInfoRequest (msg : KernelMessage) (content : ObjectInfoRequest) =
        // TODO: actually handle this
        ()

    /// Loops forever receiving messages from the client and processing them
    let doShell() =

        try
            preprocessAndEval headerCode
        with
        | exn -> handleException exn

        logMessage (sbErr.ToString())
        logMessage (sbOut.ToString())

        while true do

            let msg = recvMessage (shellSocket)

            try
                match msg.Content with
                | KernelRequest(r)       -> kernelInfoRequest msg r
                | ExecuteRequest(r)      -> executeRequest msg r
                | CompleteRequest(r)     -> completeRequest msg r
                | IntellisenseRequest(r) -> intellisenseRequest msg r
                | ConnectRequest(r)      -> connectRequest msg r
                | ShutdownRequest(r)     -> shutdownRequest msg r
                | HistoryRequest(r)      -> historyRequest msg r
                | ObjectInfoRequest(r)   -> objectInfoRequest msg r
                | _                      -> logMessage (String.Format("Unknown content type. msg_type is `{0}`", msg.Header.msg_type))
            with 
            | ex -> handleException ex
   
    /// Loops repeating message from the client
    let doHeartbeat() =

        try
            while true do
                hbSocket.Send(hbSocket.Receive())
        with
        | ex -> handleException ex

    /// Clears the display
    member __.ClearDisplay () =
        if lastMessage.IsSome then
            sendMessage (ioSocket) (lastMessage.Value) ("clear_output") { wait = false; stderr = true; stdout = true; other = true; }

    /// Sends auto complete information to the client
    member __.AddPayload (text) =
        payload.Add( { html = ""; source = "page"; start_line_number = 1; text = text })

    /// Adds display data to the list of display data to send to the client
    member __.SendDisplayData (contentType, displayItem) =
        sendDisplayData contentType displayItem "display_data"

    /// Starts the kernel asynchronously
    member __.StartAsync() = 
        
        Async.Start (async { doHeartbeat() } )
        Async.Start (async { doShell() } )<|MERGE_RESOLUTION|>--- conflicted
+++ resolved
@@ -5,13 +5,9 @@
 open System.IO
 open System.Reflection
 open System.Text
-<<<<<<< HEAD
 open System.Threading
 open System.Security.Cryptography
 
-open FSharp.Charting
-=======
->>>>>>> 4eb3a602
 
 open Newtonsoft.Json
 open NetMQ
@@ -90,7 +86,6 @@
         ser.Serialize(sw, obj)
         sw.ToString()
 
-<<<<<<< HEAD
     /// Sign a set of strings.
     let hmac = new HMACSHA256(Encoding.UTF8.GetBytes(connectionInformation.key))
     let sign (parts:string list) : string =
@@ -99,10 +94,9 @@
           List.iter (fun (s:string) -> let bytes = Encoding.UTF8.GetBytes(s) in ignore(hmac.TransformBlock(bytes, 0, bytes.Length, null, 0))) parts
           ignore (hmac.TransformFinalBlock(Array.zeroCreate 0, 0, 0))
           BitConverter.ToString(hmac.Hash).Replace("-", "").ToLower()
-=======
+
     let recvAll (socket: NetMQSocket) = socket.ReceiveMessages()
->>>>>>> 4eb3a602
-
+    
     /// Constructs an 'envelope' from the specified socket
     let recvMessage (socket: NetMQSocket) = 
         
@@ -163,8 +157,7 @@
         let msg = NetMQMessage()
 
         for ident in envelope.Identifiers do
-<<<<<<< HEAD
-            socket <~| (encode ident) |> ignore
+            msg.Append(ident)
 
         let header = serialize header
         let parent_header = serialize envelope.Header
@@ -172,6 +165,7 @@
         let content = serialize content
         let signature = sign [header; parent_header; meta; content]
 
+	(*
         socket
             <~| (encode "<IDS|MSG>")
             <~| (encode signature)
@@ -179,17 +173,16 @@
             <~| (encode parent_header)
             <~| (encode "{}")
             <<| (encode content)
-=======
-            msg.Append(ident)
+	*)
 
         msg.Append(encode "<IDS|MSG>")
-        msg.Append(encode "")
+        msg.Append(encode signature)
         msg.Append(encode (serialize header))
         msg.Append(encode (serialize envelope.Header))
         msg.Append(encode "{}")
         msg.Append(encode (serialize content))
         socket.SendMessage(msg)
->>>>>>> 4eb3a602
+
         
     /// Convenience method for sending the state of the kernel
     let sendState (envelope) (state) =
