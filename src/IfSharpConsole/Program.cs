﻿using IfSharp.Kernel;
using System.Globalization;

namespace IfSharpConsole
{
    class Program
    {
        static void Main(string[] args)
        {
<<<<<<< HEAD
=======
            //System.Diagnostics.Debugger.Launch();
>>>>>>> 2595f7cd
            CultureInfo.DefaultThreadCurrentCulture = CultureInfo.InvariantCulture;
            CultureInfo.DefaultThreadCurrentUICulture = CultureInfo.InvariantCulture;
            App.Start(args);
        }
    }
}<|MERGE_RESOLUTION|>--- conflicted
+++ resolved
@@ -7,10 +7,7 @@
     {
         static void Main(string[] args)
         {
-<<<<<<< HEAD
-=======
             //System.Diagnostics.Debugger.Launch();
->>>>>>> 2595f7cd
             CultureInfo.DefaultThreadCurrentCulture = CultureInfo.InvariantCulture;
             CultureInfo.DefaultThreadCurrentUICulture = CultureInfo.InvariantCulture;
             App.Start(args);
